--- conflicted
+++ resolved
@@ -1,799 +1,783 @@
-/*  
-
-    Copyright 2018 by
-
-    University of Alaska Anchorage, College of Engineering.
-
-    All rights reserved.
-
-    Contributors:  ...
-		   ...
-		   ...                 and
-		   Christoph Lauter
-
-    See file memory.c on how to compile this code.
-
-    Implement the functions __malloc_impl, __calloc_impl,
-    __realloc_impl and __free_impl below. The functions must behave
-    like malloc, calloc, realloc and free but your implementation must
-    of course not be based on malloc, calloc, realloc and free.
-
-    Use the mmap and munmap system calls to create private anonymous
-    memory mappings and hence to get basic access to memory, as the
-    kernel provides it. Implement your memory management functions
-    based on that "raw" access to user space memory.
-
-    As the mmap and munmap system calls are slow, you have to find a
-    way to reduce the number of system calls, by "grouping" them into
-    larger blocks of memory accesses. As a matter of course, this needs
-    to be done sensibly, i.e. without spoiling too much memory.
-
-    You must not use any functions provided by the system besides mmap
-    and munmap. If you need memset and memcpy, use the naive
-    implementations below. If they are too slow for your purpose,
-    rewrite them in order to improve them!
-
-    Catch all errors that may occur for mmap and munmap. In these cases
-    make malloc/calloc/realloc/free just fail. Do not print out any 
-    debug messages as this might get you into an infinite recursion!
-
-    Your __calloc_impl will probably just call your __malloc_impl, check
-    if that allocation worked and then set the fresh allocated memory
-    to all zeros. Be aware that calloc comes with two size_t arguments
-    and that malloc has only one. The classical multiplication of the two
-    size_t arguments of calloc is wrong! Read this to convince yourself:
-
-    https://cert.uni-stuttgart.de/ticker/advisories/calloc.en.html
-
-    In order to allow you to properly refuse to perform the calloc instead
-    of allocating too little memory, the __try_size_t_multiply function is
-    provided below for your convenience.
-    
-*/
-
-#include <stddef.h>
-#include <sys/mman.h>
-
-
-/* Predefined helper functions */
-
-#include <stdio.h>
-#include <stdarg.h>
-#include <stdlib.h>
-#include <string.h>
-#include <pthread.h>
-
-
-static int __memory_print_debug_running = 0;
-static int __memory_print_debug_init_running = 0;
-static int __memory_print_debug_initialized = 0;
-static int __memory_print_debug_do_it = 0;
-
-static pthread_mutex_t print_lock = PTHREAD_MUTEX_INITIALIZER;
-
-static void __memory_print_debug_init() {
-  char *env_var;
-  
-  if (__memory_print_debug_init_running) return;
-  __memory_print_debug_init_running = 1;
-  if (!__memory_print_debug_initialized) {
-    __memory_print_debug_do_it = 0;
-    env_var = getenv("MEMORY_DEBUG");
-    if (env_var != NULL) {
-      if (!strcmp(env_var, "b") || !strcmp(env_var, "both")) {
-	__memory_print_debug_do_it = 1;
-      }
-    }
-    __memory_print_debug_initialized = 1;
-  }
-  __memory_print_debug_init_running = 0;
-}
-
-static void __memory_print_debug(const char *fmt, ...) {
-  va_list valist;
-
-  if (pthread_mutex_trylock(&print_lock) != 0) return;
-  if (__memory_print_debug_running) {
-    pthread_mutex_unlock(&print_lock);
-    return;
-  }
-  __memory_print_debug_running = 1;
-  __memory_print_debug_init();
-  if (__memory_print_debug_do_it) {
-    va_start(valist, fmt);
-    vfprintf(stderr, fmt, valist);
-    va_end(valist);
-  }
-  __memory_print_debug_running = 0;
-  pthread_mutex_unlock(&print_lock);
-}
-
-static void *__memset(void *s, int c, size_t n) {
-  unsigned char *p;
-  size_t i;
-
-  if (n == ((size_t) 0)) return s;
-  for (i=(size_t) 0,p=(unsigned char *)s;
-       i<=(n-((size_t) 1));
-       i++,p++) {
-    *p = (unsigned char) c;
-  }
-  return s;
-}
-
-static void *__memcpy(void *dest, const void *src, size_t n) {
-  unsigned char *pd;
-  const unsigned char *ps;
-  size_t i;
-
-  if (n == ((size_t) 0)) return dest;
-  for (i=(size_t) 0,pd=(unsigned char *)dest,ps=(const unsigned char *)src;
-       i<=(n-((size_t) 1));
-       i++,pd++,ps++) {
-    *pd = *ps;
-  }
-  return dest;
-}
-
-/* End of predefined helper functions */
-
-/* Your helper functions */
-/* Begin Definitions ----------------------------------------------------DF */
-
-// Memory Block Header. Also serves double duty as a linked list node
-typedef struct BlockHead {
-  size_t size;              // Size of the block, with header, in bytes
-  char *data_addr;          // Ptr to the block's data field
-  struct BlockHead *next;   // Next block (unused if block not in free list)
-  struct BlockHead *prev;   // Prev block (unused if block not in free list)
-} BlockHead;                // Data field immediately follows above 4 bytes
-
-// The heap header.
-typedef struct HeapHead {
-    size_t size;            // Total sz of heap+blocks+headers, in bytes
-    char *start_addr;       // Ptr to first byte of heap
-    BlockHead *first_free;  // Ptr to head of the "free" memory list 
-} HeapHead;                 // Memory blocks follows the above 3 bytes
-
-// Global heap ptr
-HeapHead *g_heap = NULL;
-
-#define START_HEAP_SZ (16 * 1048576)        // Heap megabytes * bytes in a mb
-#define BLOCK_HEAD_SZ sizeof(BlockHead)     // Size of BlockHead struct (bytes)
-#define HEAP_HEAD_SZ sizeof(HeapHead)       // Size of HeapHead struct (bytes)
-#define MIN_BLOCK_SZ (BLOCK_HEAD_SZ + 1)    // Min block sz = header + 1 byte
-#define WORD_SZ sizeof(void*)               // Word size on this architecture
-
-static void block_add_tofree(BlockHead *block);
-
-
-/* End Definitions ------------------------------------------------------DF */
-/* Begin Utility Helpers ------------------------------------------------DF */
-
-// Debug function, prints the given BlockHead's properties.
-void block_print(BlockHead *block) {
-     __memory_print_debug("-----\nBlock\n");
-     __memory_print_debug("Size (bytes): %u\n", block->size);
-     __memory_print_debug("SAddr: %u\n", block);
-     __memory_print_debug("DAddr: %u\n", block->data_addr);
-     __memory_print_debug("Prev: %u\n", block->prev);
-     __memory_print_debug("Next: %u\n", block->next);
-}
-
-// Debug function, prints the global heap's properties.
-void heap_print() {
-     __memory_print_debug("-----\nHeap\n");
-     __memory_print_debug("Size (bytes): %u\n", g_heap->size);
-     __memory_print_debug("Start: %u\n", g_heap->start_addr);
-     __memory_print_debug("FirstFree: %u\n", g_heap->first_free);
-
-    BlockHead *next = g_heap->first_free;
-    while(next) {
-        block_print(next);
-        next = next->next;
-    }
-}
-
-/* -- mem_set -- */
-// Fills the first n bytes at s with c
-// RETURNS: ptr to s
-static void *mem_set(void *s, int c, size_t n) {
-    char *p = (char *)s;
-    while(n) {
-        *p = (char)c;
-        p++;
-        n--;
-    }
-  return s;
-}
-
-/* -- mem_cpy -- */
-// Copies n bytes from src to dest (mem areas must not overlap)
-// RETURNS: ptr to dest
-static void *mem_cpy(void *dest, const void *src, size_t n) {
-    char *pd = dest;
-    const char *ps = src;
-    while (n) {
-        *pd = *ps;
-        pd++;
-        ps++;
-        n--;
-    }
-
-    return dest;
-}
-
-/* -- sizet_multiply -- */
-// Multiplies the given icand and iplier.
-// Adapted from __try_size_t_multiply, clauter 2018.
-// RETURNS: a * b iff no size_t overflow, else 0. Also returns 0 if a * b = 0.
-static size_t sizet_multiply(size_t a, size_t b) {
-    if (a == 0 || b == 0)
-        return 0;
-
-    // Euclidean division
-    size_t t, q, remnder;
-    t = a * b;
-    q = t / a;
-    remnder = t % a;
-
-    // If overflow
-    if (remnder || q != b)
-        return 0;
-    
-    // No overflow
-    return t;
-}
-
-
-/* End Utility Helpers --------------------------------------------------DF */
-/* Begin Mem Helpers ----------------------------------------------------DF */
-
-
-/* -- do_mmap -- */
-// Allocates a new mem space of "size" bytes using the mmap syscall.
-// Returns: On suceess, a ptr to the mapped address space, else NULL.
-static void *do_mmap(size_t size) {
-    int prot = PROT_EXEC | PROT_READ | PROT_WRITE;
-    int flags = MAP_PRIVATE | MAP_ANONYMOUS;
-    void *result = mmap(NULL, size, prot, flags, -1, 0);
-
-    if (result == MAP_FAILED)
-        result = NULL;
-
-    return result;
-}
-
-/* -- do_munmap -- */
-// Unmaps the memory at "addr" of "size" bytes using the munmap syscall.
-// Returns: Nonzero on success, or -1 on fail.
-static int do_munmap(void *addr, size_t size) {
-    if (!size)
-         return -1;
-    return munmap(addr, size);
-}
-
-/* -- heap_init -- */
-// Inits the global heap with one free memory block of maximal size.
-static void heap_init() {
-        __memory_print_debug("************ INIT \n");
-
-    // Allocate the heap and its first free mem block
-    size_t first_block_sz = START_HEAP_SZ - HEAP_HEAD_SZ;
-    g_heap = do_mmap(START_HEAP_SZ);
-    BlockHead *first_block = (BlockHead*)((void*)g_heap + HEAP_HEAD_SZ);
-
-    if (!g_heap || !first_block)
-        return;
-
-    // Init the memory block
-    first_block->size = first_block_sz;
-    first_block->data_addr = (char*)first_block + BLOCK_HEAD_SZ;
-    first_block->next = NULL;
-    first_block->prev = NULL;
-
-    // Init the heap and add the block to it's "free" list
-    g_heap->size = START_HEAP_SZ;
-    g_heap->start_addr = (char*)g_heap;
-    g_heap->first_free = first_block;
-}
-
-/* -- heap_expand -- */
-// Adds a new block of at least "size" bytes to the heap. If "size" is less
-//      than START_HEAP_SZ, START_HEAP_SZ bytes is added instead.
-// Returns: On success, a ptr to the new block created, else NULL.
-static BlockHead *heap_expand(size_t size) {
-    __memory_print_debug("**** EXPANDING: %u\n", size);
-
-    if (size < START_HEAP_SZ)
-        size = START_HEAP_SZ;
-    // __memory_print_debug("**** EXPANDING NEW: %u\n", size);
-
-    // Allocate the new space as a memory block
-    BlockHead *new_block = do_mmap(size);
-
-    if (!new_block)
-         return NULL;  
-
-    // Init the new block
-    new_block->size = size;
-    new_block->data_addr = (char*)new_block + BLOCK_HEAD_SZ;
-    new_block->next = NULL;
-    new_block->prev = NULL;
-
-    // Denote new size of the heap and add the new block as free
-    g_heap->size += size;
-    block_add_tofree(new_block);
-
-    return new_block;
-}
-
-/* -- block_chunk -- */
-// Repartitions the given block to the size specified, if able.
-// Assumes: The block is "free" and size given includes room for header.
-// Returns: A ptr to the original block, resized or not, depending on if able.
-static BlockHead *block_chunk(BlockHead *block, size_t size) {
-    // __memory_print_debug("** IN chunk: b1= %u, b1sz= %u, reqsize= %u\n", block, block->size, size);
-
-    // Denote split address and resulting sizes
-    BlockHead *block2 = (BlockHead*)((char*)block + size);
-    size_t b2_size = block->size - size;
-    size_t b1_size = block->size - b2_size;
-    
-    if (!block2)
-         return NULL;
-
-    // Ensure partitions are large enough to be split
-    if (b2_size >= MIN_BLOCK_SZ && b1_size >= MIN_BLOCK_SZ) {        
-        // block_print(block);
-        //  __memory_print_debug("\n");
-        
-        block->size = b1_size;
-        block2->size = b2_size;
-        block2->data_addr = (char*)block2 + BLOCK_HEAD_SZ;
-
-        // Insert the new block between original block and the next (if any)
-        // We do it here rather than with a call to block_add_tofree to avoid
-        // the overhead of finding the insertion point - we already know it.
-        if (block->next)
-            block->next->prev = block2;
-
-        block2->next = block->next;
-        block->next = block2;
-        block2->prev = block;
-
-        // block_print(block);
-        // block_print(block2);
-        // __memory_print_debug("-- DONE IN chunk: Did b1= %u, b1sz= %u\n", block, block->size, size);
-        // __memory_print_debug("                      b2= %u, b2sz= %u\n", block2, block2->size, size);
-    }
-    // else {
-    //     __memory_print_debug("-- DONE IN chunk (did not chunk)\n");
-    // }
-
-
-    return block;
-}
-
-/* -- block_getheader --*/
-// Given a ptr a to a data field, returns a ptr that field's mem block header.
-BlockHead *block_getheader(void *ptr) {
-    if (!ptr) 
-        return NULL;
-    return (BlockHead*)((void*)ptr - BLOCK_HEAD_SZ);
-}
-
-/* -- heap_free -- */
-// Frees all unallocated memory blocks, and then the heap itself.
-// Assumes: When this function is called, all blocks in the heap are free and
-// all contiguous blocks have been combined.
-static void heap_free() {
-    if (!g_heap) 
-        return;
-
-<<<<<<< HEAD
-    BlockHead *curr = g_heap->first_free;
-    while(curr && curr->next) {
-        // Advance in list until finding a non-contiguous next block
-=======
-    __memory_print_debug("\n####### IN heap_free: heap = %u, sz = %u\n", g_heap, g_heap->size);
-    heap_print();    
-    
-    // Free each non-contiguous block
-    BlockHead *curr = g_heap->first_free;
-    while(curr && curr->next) {
-        // Advance in list until finding a next block that is non-contiguous
->>>>>>> d04bbde3
-        if (((char*)curr + curr->size) != (char*)curr->next)  {
-            // Free that next block
-            BlockHead *freeme = curr->next;
-            curr = curr->next->next;
-
-            g_heap->size -= freeme->size;
-<<<<<<< HEAD
-            do_munmap(freeme, freeme->size);
-=======
-            int r1 = do_munmap(freeme, freeme->size);
-            __memory_print_debug("** IN Freeing %u gave %d\n", g_heap, r1);
->>>>>>> d04bbde3
-
-        } else {
-            curr = curr->next;
-        }
-    }
-
-    // The only block left should now be the single block the heap started with,
-    // which can be freed all at once with the header
-<<<<<<< HEAD
-    do_munmap((void*)g_heap, g_heap->size);
-    g_heap = NULL;
-=======
-    size_t freeme_sz = g_heap->size;  // debug
-    int r2 = do_munmap((void*)g_heap, freeme_sz);
-    __memory_print_debug("** Freeing HEAP at %u for sz %u gave %d\n", g_heap, freeme_sz, r2);
-
-    // while(g_heap->first_free) {
-    //     BlockHead *freeme = g_heap->first_free;
-    //     g_heap->first_free = g_heap->first_free->next;
-    //     size_t sz_free = freeme->size;
-    //     int r1 = do_munmap(freeme, sz_free);
-    //     __memory_print_debug("** IN heap_free: Free %u of sz %u gave %d\n", freeme, sz_free, r1);
-    // }
-
-    // size_t freeme_sz = (size_t)g_heap + HEAP_HEAD_SZ;  // debug
-    // int r2 = do_munmap((void*)g_heap, freeme_sz);
-    // __memory_print_debug("** IN heap_free: Free HEAP at %u for sz %u gave %d\n", g_heap, freeme_sz, r2);
-
-    g_heap = NULL;
-    __memory_print_debug("####### DONE IN heap_free\n\n");
->>>>>>> d04bbde3
-
-}
-
-/* -- heap_squeeze -- */
-// Combines the heap's free contiguous memory blocks
-static void heap_squeeze() {
-    
-    if (!g_heap->first_free)
-        return;
-
-    // __memory_print_debug("** IN heap_squeeze\n");
-    // heap_print();
-    BlockHead *curr = g_heap->first_free;
-    while(curr) {
-        if (((char*)curr + curr->size) == (char*)curr->next)  {
-
-            // __memory_print_debug("** A CURR:\n");
-            // block_print(curr);
-            // __memory_print_debug("** A CURR->Next:\n");
-            // if (curr->next)
-            //     block_print(curr->next);
-
-            curr->size += curr->next->size;
-            curr->next = curr->next->next;
-            if (curr->next)
-                curr->next->prev = curr;
-
-            if (curr->prev && curr->prev->next != curr)
-                __memory_print_debug("\n!!!!!!!!!\n");
-
-            // __memory_print_debug("** B CURR:\n");
-            // block_print(curr);
-            // __memory_print_debug("** B CURR->Next:\n");
-            // if (curr->next)
-            //     block_print(curr->next);
-
-
-            continue;
-            // break;
-        }
-        curr = curr->next;
-    }
-    // __memory_print_debug("-- DONE IN heap_squeeze\n");
-
-}
-
-
-/* End Mem Helpers ------------------------------------------------------DF */
-/* Begin Linked List Helpers --------------------------------------------DF */
-
-
-/* -- block_findfree -- */
-// Searches for a mem block >= "size" bytes in the given heap's "free" list.
-// Returns: On success, a ptr to the block found, else NULL;
-static void *block_findfree(size_t size) {
-    // __memory_print_debug("** IN findfree\n");
-
-    BlockHead *curr = g_heap->first_free;
-
-    // Find and return the first free mem block of at least the given size
-    while (curr) {
-        if (curr->size >= size) {
-        // __memory_print_debug("-- DONE IN findfree (no expand)\n");
-            return curr;
-        }
-        else {
-            curr = curr->next;
-        }
-    }
-
-    // __memory_print_debug("-- DONE IN findfree (w/expand)\n");
-    
-    // Else, if no free block found, expand the heap to get one
-    return heap_expand(size);
-}
-
-/* -- block_add_tofree -- */
-// Adds the given block into the heap's "free" list.
-// Assumes: Block is valid and does not already exist in the "free" list.
-static void block_add_tofree(BlockHead *block) {
-    // __memory_print_debug("** IN add_tofree\n");
-    // block_print(block);
-    // If free list is empty, set us as first and return
-    if (!g_heap->first_free) {
-        g_heap->first_free = block;
-        // __memory_print_debug("-- DONE IN add_tofree 0\n");
-        return;
-    }
-
-    // Else, find list insertion point (recall list is sorted ASC by address)
-    BlockHead *curr = g_heap->first_free;
-    while (curr)
-        if (curr > block)
-            break;
-        else
-            curr = curr->next;
-       
-    // If no smaller addr found, assume head is smaller and insert just after it
-    if (!curr) { 
-        // __memory_print_debug("** add_tofree 1:\n");
-
-            if (!(block == g_heap->first_free)) {
-                block->prev = g_heap->first_free;
-                g_heap->first_free->next = block;
-            }
-        // __memory_print_debug("** add_tofree 1b:\n");
-           
-    // block_print(block);
-    }
-
-    // Else if inserting ourselves before all other blocks
-    else if (curr == g_heap->first_free) {
-        // __memory_print_debug("** add_tofree 2:\n");
-
-        block->next = curr;
-        curr->prev = block;
-        g_heap->first_free = block;
-        // __memory_print_debug("** add_tofree 2b:\n");
-
-    }
-
-    // Else, insert ourselves immediately before the curr block
-    else {
-        // __memory_print_debug("** add_tofree 3:\n");
-
-        if (curr->prev)
-            curr->prev->next = block;
-        // __memory_print_debug("** add_tofree 3b:\n");
-        block->prev = curr->prev;
-        // __memory_print_debug("** add_tofree 3c:\n");
-        block->next = curr;
-        // __memory_print_debug("** add_tofree 3d:\n");
-        curr->prev = block;
-        // __memory_print_debug("** add_tofree 3e:\n");
-
-    }
-    // __memory_print_debug("-- DONE IN add_tofree\n");
-    
-    heap_squeeze();  // Combine any contiguous free blocks
-    
-    // __memory_print_debug("-- DONE2 add_tofree\n");
-}
-
-/* -- block_rm_fromfree */
-// Removes the given block from the heap's "free" list.
-static void block_rm_fromfree(BlockHead *block) {
-    // __memory_print_debug("** IN rm_fromfree\n");
-
-    BlockHead *next = block->next;
-    BlockHead *prev = block->prev;
-    // __memory_print_debug("** 1\n");
-
-    // If not at EOL, next node's "prev" becomes the node before us
-    if (next)
-        next->prev = prev;
-    // __memory_print_debug("** 2\n");
-
-    // If we're the head of the list, the next node becomes the new head
-    if (block == g_heap->first_free) {
-        // __memory_print_debug("** 3\n");
-        if (next)
-            next->prev = NULL;
-        g_heap->first_free = next;
-        // __memory_print_debug("** 3b\n");
-    } else if (prev && prev->next) {
-    // Else, the prev node gets linked to the node ahead of us
-        // __memory_print_debug("** 4\n");
-        prev->next = next;
-        // __memory_print_debug("** 4b\n");
-
-    }
-
-    // Clear linked list info - it's no longer relevent
-    block->prev = NULL;
-    block->next = NULL;
-    // __memory_print_debug("-- DONE IN rm_fromfree\n");
-
-}
-
-
-/* End Linked List Helpers ----------------------------------------------DF */
-/* Begin malloc, calloc, realloc, free ----------------------------------DF */
-
-
-/* -- do_malloc -- */
-static size_t g_allocsz = 0;
-// Allocates "size" bytes of memory to the requester.
-// RETURNS: A ptr to the allocated memory location on success, else NULL.
-static void *do_malloc(size_t size) {
-    // __memory_print_debug("\n++ IN do_malloc\n");
-
-    if (!size)
-        return NULL;
-
-    // If heap not yet initialized, do it now
-    if (!g_heap) 
-        heap_init();
-
-    // Make room for block header
-    size += BLOCK_HEAD_SZ;
-
-    // Find a free block >= needed size (expands heap as needed)
-    BlockHead *free_block = block_findfree(size);
-
-    if (!free_block)
-        return NULL;
-
-    // Break up this block if it's larger than needed
-    if (size < free_block->size)
-        free_block = block_chunk(free_block, size);
-    
-    g_allocsz += free_block->size;  // debug
-    // __memory_print_debug("** IN do_malloc: allocated %u\n", free_block->size);
-
-    // Remove block from the "free" list and return ptr to its data field
-    block_rm_fromfree(free_block);
-    // __memory_print_debug("-- DONE IN do_malloc\n");
-
-    return free_block->data_addr;
-}
-
-/* -- do_calloc -- */
-// Allocates an array of "nmemb" elements of "size" bytes, w/each set to 0
-// RETURNS: A ptr to the mem addr on success, else NULL.
-static void *do_calloc(size_t nmemb, size_t size) {
-    __memory_print_debug("\n\n++ IN do_calloc\n");
-
-    size_t total_sz = sizet_multiply(nmemb, size);
-    
-    g_allocsz += total_sz;  // debug
-    
-
-    if (total_sz) {
-         __memory_print_debug("-- DONE IN do_calloc\n");
-        return mem_set(do_malloc(total_sz), 0, total_sz);
-    }
-    
-    __memory_print_debug("!! FAIL IN do_calloc: \n");
-    return NULL;
-}
-
-/* -- do_free -- */
-// Frees the memory space pointed to by ptr iff ptr != NULL
-static size_t g_freesz = 0;
-static void do_free(void *ptr) {
-    if (!ptr) 
-        return;
-    
-    // __memory_print_debug("\n++ IN do_free\n");
-
-    // debug
-    // Determine total size of all free memory blocks, for use below
-    size_t free_sz_pre = 0;
-    BlockHead *curr_pre = g_heap->first_free;
-    while(curr_pre) {
-        free_sz_pre += curr_pre->size;
-        curr_pre = curr_pre->next ;
-    }
-    // __memory_print_debug("** IN do_free: PRE Result = %u free (heapsz-header=%u)\n", free_sz_pre, (g_heap->size - HEAP_HEAD_SZ));
-
-    g_freesz += block_getheader(ptr)->size;  // debug
-    g_allocsz -= block_getheader(ptr)->size;  // debug
-    __memory_print_debug("** IN do_free: Freeing %u (New CURR Free = %u)\n", block_getheader(ptr)->size, g_freesz);
-    
-    // Get ptr to header and add to "free" list
-    block_add_tofree(block_getheader(ptr));
-
-    // Determine total size of all free memory blocks, for use below
-    size_t free_sz = 0;
-    BlockHead *curr = g_heap->first_free;
-    while(curr) {
-        free_sz += curr->size;
-        curr = curr->next ;
-    }
-
-    // __memory_print_debug("** IN do_free Result: %u free (heapsz-header=%u)\n", free_sz, (g_heap->size - HEAP_HEAD_SZ));
-    __memory_print_debug("** IN do_free G_TOTALS: %u freed. %u still allocated (incl headers)\n", g_freesz, g_allocsz);
-    // __memory_print_debug("----\n");
-
-    // If total sz free == heap size, free the heap - it reinits as needed
-    if (free_sz == g_heap->size - HEAP_HEAD_SZ) {
-        g_allocsz = 0;
-        g_freesz = 0;
-        heap_free();
-<<<<<<< HEAD
-    
-=======
-    }
-    // __memory_print_debug("\n-- DONE IN do_free\n");
-
->>>>>>> d04bbde3
-}
-
-/* -- do_realloc -- */
-// Changes the size of the allocated memory at "ptr" to the given size.
-// Returns: Ptr to the mapped mem address on success, else NULL.
-static void *do_realloc(void *ptr, size_t size) {
-    // __memory_print_debug("\n++ IN do_realloc\n");
-    // If size == 0, free mem at the given ptr
-    if (!size) {
-        do_free(ptr);
-        return NULL;
-    }
-    
-    // Else if ptr is NULL, do an malloc(size)
-    if (!ptr) {
-        // __memory_print_debug("\n-- DONE IN do_realloc\n");
-        return do_malloc(size);
-    }
-
-    // Else, reallocate the mem location
-    BlockHead *new_block = do_malloc(size);
-    BlockHead *old_block = block_getheader(ptr);
-
-    g_allocsz -= old_block->size;  // debug
-    g_allocsz += new_block->size;  // debug
-
-    size_t cpy_len = size;
-    if (size > old_block->size)
-        size = old_block->size;
-
-    mem_cpy(new_block, ptr, cpy_len);
-    do_free(ptr);
-
-    // __memory_print_debug("\n-- DONE IN do_realloc\n");
-    return new_block;
-}
-
-/* End malloc, calloc, realloc, free ------------------------------------DF */
-/* End of your helper functions */
-
-/* Start of the actual malloc/calloc/realloc/free functions */
-
-void __free_impl(void *ptr) {
-    do_free(ptr);
-}
-
-void *__malloc_impl(size_t size) {
-    return do_malloc(size);
-}
-
-void *__calloc_impl(size_t nmemb, size_t size) {
-    return do_calloc(nmemb, size);
-}
-
-void *__realloc_impl(void *ptr, size_t size) {
-  return do_realloc(ptr, size);
-}
-
+/*  
+
+    Copyright 2018 by
+
+    University of Alaska Anchorage, College of Engineering.
+
+    All rights reserved.
+
+    Contributors:  ...
+		   ...
+		   ...                 and
+		   Christoph Lauter
+
+    See file memory.c on how to compile this code.
+
+    Implement the functions __malloc_impl, __calloc_impl,
+    __realloc_impl and __free_impl below. The functions must behave
+    like malloc, calloc, realloc and free but your implementation must
+    of course not be based on malloc, calloc, realloc and free.
+
+    Use the mmap and munmap system calls to create private anonymous
+    memory mappings and hence to get basic access to memory, as the
+    kernel provides it. Implement your memory management functions
+    based on that "raw" access to user space memory.
+
+    As the mmap and munmap system calls are slow, you have to find a
+    way to reduce the number of system calls, by "grouping" them into
+    larger blocks of memory accesses. As a matter of course, this needs
+    to be done sensibly, i.e. without spoiling too much memory.
+
+    You must not use any functions provided by the system besides mmap
+    and munmap. If you need memset and memcpy, use the naive
+    implementations below. If they are too slow for your purpose,
+    rewrite them in order to improve them!
+
+    Catch all errors that may occur for mmap and munmap. In these cases
+    make malloc/calloc/realloc/free just fail. Do not print out any 
+    debug messages as this might get you into an infinite recursion!
+
+    Your __calloc_impl will probably just call your __malloc_impl, check
+    if that allocation worked and then set the fresh allocated memory
+    to all zeros. Be aware that calloc comes with two size_t arguments
+    and that malloc has only one. The classical multiplication of the two
+    size_t arguments of calloc is wrong! Read this to convince yourself:
+
+    https://cert.uni-stuttgart.de/ticker/advisories/calloc.en.html
+
+    In order to allow you to properly refuse to perform the calloc instead
+    of allocating too little memory, the __try_size_t_multiply function is
+    provided below for your convenience.
+    
+*/
+
+#include <stddef.h>
+#include <sys/mman.h>
+
+
+/* Predefined helper functions */
+
+#include <stdio.h>
+#include <stdarg.h>
+#include <stdlib.h>
+#include <string.h>
+#include <pthread.h>
+
+
+static int __memory_print_debug_running = 0;
+static int __memory_print_debug_init_running = 0;
+static int __memory_print_debug_initialized = 0;
+static int __memory_print_debug_do_it = 0;
+
+static pthread_mutex_t print_lock = PTHREAD_MUTEX_INITIALIZER;
+
+static void __memory_print_debug_init() {
+  char *env_var;
+  
+  if (__memory_print_debug_init_running) return;
+  __memory_print_debug_init_running = 1;
+  if (!__memory_print_debug_initialized) {
+    __memory_print_debug_do_it = 0;
+    env_var = getenv("MEMORY_DEBUG");
+    if (env_var != NULL) {
+      if (!strcmp(env_var, "b") || !strcmp(env_var, "both")) {
+	__memory_print_debug_do_it = 1;
+      }
+    }
+    __memory_print_debug_initialized = 1;
+  }
+  __memory_print_debug_init_running = 0;
+}
+
+static void __memory_print_debug(const char *fmt, ...) {
+  va_list valist;
+
+  if (pthread_mutex_trylock(&print_lock) != 0) return;
+  if (__memory_print_debug_running) {
+    pthread_mutex_unlock(&print_lock);
+    return;
+  }
+  __memory_print_debug_running = 1;
+  __memory_print_debug_init();
+  if (__memory_print_debug_do_it) {
+    va_start(valist, fmt);
+    vfprintf(stderr, fmt, valist);
+    va_end(valist);
+  }
+  __memory_print_debug_running = 0;
+  pthread_mutex_unlock(&print_lock);
+}
+
+static void *__memset(void *s, int c, size_t n) {
+  unsigned char *p;
+  size_t i;
+
+  if (n == ((size_t) 0)) return s;
+  for (i=(size_t) 0,p=(unsigned char *)s;
+       i<=(n-((size_t) 1));
+       i++,p++) {
+    *p = (unsigned char) c;
+  }
+  return s;
+}
+
+static void *__memcpy(void *dest, const void *src, size_t n) {
+  unsigned char *pd;
+  const unsigned char *ps;
+  size_t i;
+
+  if (n == ((size_t) 0)) return dest;
+  for (i=(size_t) 0,pd=(unsigned char *)dest,ps=(const unsigned char *)src;
+       i<=(n-((size_t) 1));
+       i++,pd++,ps++) {
+    *pd = *ps;
+  }
+  return dest;
+}
+
+/* End of predefined helper functions */
+
+/* Your helper functions */
+/* Begin Definitions ----------------------------------------------------DF */
+
+// Memory Block Header. Also serves double duty as a linked list node
+typedef struct BlockHead {
+  size_t size;              // Size of the block, with header, in bytes
+  char *data_addr;          // Ptr to the block's data field
+  struct BlockHead *next;   // Next block (unused if block not in free list)
+  struct BlockHead *prev;   // Prev block (unused if block not in free list)
+} BlockHead;                // Data field immediately follows above 4 bytes
+
+// The heap header.
+typedef struct HeapHead {
+    size_t size;            // Total sz of heap+blocks+headers, in bytes
+    char *start_addr;       // Ptr to first byte of heap
+    BlockHead *first_free;  // Ptr to head of the "free" memory list 
+} HeapHead;                 // Memory blocks follows the above 3 bytes
+
+// Global heap ptr
+HeapHead *g_heap = NULL;
+
+#define START_HEAP_SZ (16 * 1048576)        // Heap megabytes * bytes in a mb
+#define BLOCK_HEAD_SZ sizeof(BlockHead)     // Size of BlockHead struct (bytes)
+#define HEAP_HEAD_SZ sizeof(HeapHead)       // Size of HeapHead struct (bytes)
+#define MIN_BLOCK_SZ (BLOCK_HEAD_SZ + 1)    // Min block sz = header + 1 byte
+#define WORD_SZ sizeof(void*)               // Word size on this architecture
+
+static void block_add_tofree(BlockHead *block);
+
+
+/* End Definitions ------------------------------------------------------DF */
+/* Begin Utility Helpers ------------------------------------------------DF */
+
+// Debug function, prints the given BlockHead's properties.
+void block_print(BlockHead *block) {
+     __memory_print_debug("-----\nBlock\n");
+     __memory_print_debug("Size (bytes): %u\n", block->size);
+     __memory_print_debug("SAddr: %u\n", block);
+     __memory_print_debug("DAddr: %u\n", block->data_addr);
+     __memory_print_debug("Prev: %u\n", block->prev);
+     __memory_print_debug("Next: %u\n", block->next);
+}
+
+// Debug function, prints the global heap's properties.
+void heap_print() {
+     __memory_print_debug("-----\nHeap\n");
+     __memory_print_debug("Size (bytes): %u\n", g_heap->size);
+     __memory_print_debug("Start: %u\n", g_heap->start_addr);
+     __memory_print_debug("FirstFree: %u\n", g_heap->first_free);
+
+    BlockHead *next = g_heap->first_free;
+    while(next) {
+        block_print(next);
+        next = next->next;
+    }
+}
+
+/* -- mem_set -- */
+// Fills the first n bytes at s with c
+// RETURNS: ptr to s
+static void *mem_set(void *s, int c, size_t n) {
+    char *p = (char *)s;
+    while(n) {
+        *p = (char)c;
+        p++;
+        n--;
+    }
+  return s;
+}
+
+/* -- mem_cpy -- */
+// Copies n bytes from src to dest (mem areas must not overlap)
+// RETURNS: ptr to dest
+static void *mem_cpy(void *dest, const void *src, size_t n) {
+    char *pd = dest;
+    const char *ps = src;
+    while (n) {
+        *pd = *ps;
+        pd++;
+        ps++;
+        n--;
+    }
+
+    return dest;
+}
+
+/* -- sizet_multiply -- */
+// Multiplies the given icand and iplier.
+// Adapted from __try_size_t_multiply, clauter 2018.
+// RETURNS: a * b iff no size_t overflow, else 0. Also returns 0 if a * b = 0.
+static size_t sizet_multiply(size_t a, size_t b) {
+    if (a == 0 || b == 0)
+        return 0;
+
+    // Euclidean division
+    size_t t, q, remnder;
+    t = a * b;
+    q = t / a;
+    remnder = t % a;
+
+    // If overflow
+    if (remnder || q != b)
+        return 0;
+    
+    // No overflow
+    return t;
+}
+
+
+/* End Utility Helpers --------------------------------------------------DF */
+/* Begin Mem Helpers ----------------------------------------------------DF */
+
+
+/* -- do_mmap -- */
+// Allocates a new mem space of "size" bytes using the mmap syscall.
+// Returns: On suceess, a ptr to the mapped address space, else NULL.
+static void *do_mmap(size_t size) {
+    int prot = PROT_EXEC | PROT_READ | PROT_WRITE;
+    int flags = MAP_PRIVATE | MAP_ANONYMOUS;
+    void *result = mmap(NULL, size, prot, flags, -1, 0);
+
+    if (result == MAP_FAILED)
+        result = NULL;
+
+    return result;
+}
+
+/* -- do_munmap -- */
+// Unmaps the memory at "addr" of "size" bytes using the munmap syscall.
+// Returns: Nonzero on success, or -1 on fail.
+static int do_munmap(void *addr, size_t size) {
+    if (!size)
+         return -1;
+    return munmap(addr, size);
+}
+
+/* -- heap_init -- */
+// Inits the global heap with one free memory block of maximal size.
+static void heap_init() {
+        __memory_print_debug("************ INIT \n");
+
+    // Allocate the heap and its first free mem block
+    size_t first_block_sz = START_HEAP_SZ - HEAP_HEAD_SZ;
+    g_heap = do_mmap(START_HEAP_SZ);
+    BlockHead *first_block = (BlockHead*)((void*)g_heap + HEAP_HEAD_SZ);
+
+    if (!g_heap || !first_block)
+        return;
+
+    // Init the memory block
+    first_block->size = first_block_sz;
+    first_block->data_addr = (char*)first_block + BLOCK_HEAD_SZ;
+    first_block->next = NULL;
+    first_block->prev = NULL;
+
+    // Init the heap and add the block to it's "free" list
+    g_heap->size = START_HEAP_SZ;
+    g_heap->start_addr = (char*)g_heap;
+    g_heap->first_free = first_block;
+}
+
+/* -- heap_expand -- */
+// Adds a new block of at least "size" bytes to the heap. If "size" is less
+//      than START_HEAP_SZ, START_HEAP_SZ bytes is added instead.
+// Returns: On success, a ptr to the new block created, else NULL.
+static BlockHead *heap_expand(size_t size) {
+    __memory_print_debug("**** EXPANDING: %u\n", size);
+
+    if (size < START_HEAP_SZ)
+        size = START_HEAP_SZ;
+    // __memory_print_debug("**** EXPANDING NEW: %u\n", size);
+
+    // Allocate the new space as a memory block
+    BlockHead *new_block = do_mmap(size);
+
+    if (!new_block)
+         return NULL;  
+
+    // Init the new block
+    new_block->size = size;
+    new_block->data_addr = (char*)new_block + BLOCK_HEAD_SZ;
+    new_block->next = NULL;
+    new_block->prev = NULL;
+
+    // Denote new size of the heap and add the new block as free
+    g_heap->size += size;
+    block_add_tofree(new_block);
+
+    return new_block;
+}
+
+/* -- block_chunk -- */
+// Repartitions the given block to the size specified, if able.
+// Assumes: The block is "free" and size given includes room for header.
+// Returns: A ptr to the original block, resized or not, depending on if able.
+static BlockHead *block_chunk(BlockHead *block, size_t size) {
+    // __memory_print_debug("** IN chunk: b1= %u, b1sz= %u, reqsize= %u\n", block, block->size, size);
+
+    // Denote split address and resulting sizes
+    BlockHead *block2 = (BlockHead*)((char*)block + size);
+    size_t b2_size = block->size - size;
+    size_t b1_size = block->size - b2_size;
+    
+    if (!block2)
+         return NULL;
+
+    // Ensure partitions are large enough to be split
+    if (b2_size >= MIN_BLOCK_SZ && b1_size >= MIN_BLOCK_SZ) {        
+        // block_print(block);
+        //  __memory_print_debug("\n");
+        
+        block->size = b1_size;
+        block2->size = b2_size;
+        block2->data_addr = (char*)block2 + BLOCK_HEAD_SZ;
+
+        // Insert the new block between original block and the next (if any)
+        // We do it here rather than with a call to block_add_tofree to avoid
+        // the overhead of finding the insertion point - we already know it.
+        if (block->next)
+            block->next->prev = block2;
+
+        block2->next = block->next;
+        block->next = block2;
+        block2->prev = block;
+
+        // block_print(block);
+        // block_print(block2);
+        // __memory_print_debug("-- DONE IN chunk: Did b1= %u, b1sz= %u\n", block, block->size, size);
+        // __memory_print_debug("                      b2= %u, b2sz= %u\n", block2, block2->size, size);
+    }
+    // else {
+    //     __memory_print_debug("-- DONE IN chunk (did not chunk)\n");
+    // }
+
+
+    return block;
+}
+
+/* -- block_getheader --*/
+// Given a ptr a to a data field, returns a ptr that field's mem block header.
+BlockHead *block_getheader(void *ptr) {
+    if (!ptr) 
+        return NULL;
+    return (BlockHead*)((void*)ptr - BLOCK_HEAD_SZ);
+}
+
+/* -- heap_free -- */
+// Frees all unallocated memory blocks, and then the heap itself.
+// Assumes: When this function is called, all blocks in the heap are free and
+// all contiguous blocks have been combined.
+static void heap_free() {
+    if (!g_heap) 
+        return;
+
+    __memory_print_debug("\n####### IN heap_free: heap = %u, sz = %u\n", g_heap, g_heap->size);
+    heap_print();    
+    
+    // Free each non-contiguous block
+    BlockHead *curr = g_heap->first_free;
+    while(curr && curr->next) {
+        // Advance in list until finding a next block that is non-contiguous
+        if (((char*)curr + curr->size) != (char*)curr->next)  {
+            // Free that next block
+            BlockHead *freeme = curr->next;
+            curr = curr->next->next;
+
+            g_heap->size -= freeme->size;
+
+            int r1 = do_munmap(freeme, freeme->size);
+            __memory_print_debug("** IN Freeing %u gave %d\n", g_heap, r1);
+
+        } else {
+            curr = curr->next;
+        }
+    }
+
+    // The only block left should now be the single block the heap started with,
+    // which can be freed all at once with the header
+
+    size_t freeme_sz = g_heap->size;  // debug
+    int r2 = do_munmap((void*)g_heap, freeme_sz);
+    __memory_print_debug("** Freeing HEAP at %u for sz %u gave %d\n", g_heap, freeme_sz, r2);
+
+    // while(g_heap->first_free) {
+    //     BlockHead *freeme = g_heap->first_free;
+    //     g_heap->first_free = g_heap->first_free->next;
+    //     size_t sz_free = freeme->size;
+    //     int r1 = do_munmap(freeme, sz_free);
+    //     __memory_print_debug("** IN heap_free: Free %u of sz %u gave %d\n", freeme, sz_free, r1);
+    // }
+
+    // size_t freeme_sz = (size_t)g_heap + HEAP_HEAD_SZ;  // debug
+    // int r2 = do_munmap((void*)g_heap, freeme_sz);
+    // __memory_print_debug("** IN heap_free: Free HEAP at %u for sz %u gave %d\n", g_heap, freeme_sz, r2);
+
+    g_heap = NULL;
+    __memory_print_debug("####### DONE IN heap_free\n\n");
+
+}
+
+/* -- heap_squeeze -- */
+// Combines the heap's free contiguous memory blocks
+static void heap_squeeze() {
+    
+    if (!g_heap->first_free)
+        return;
+
+    // __memory_print_debug("** IN heap_squeeze\n");
+    // heap_print();
+    BlockHead *curr = g_heap->first_free;
+    while(curr) {
+        if (((char*)curr + curr->size) == (char*)curr->next)  {
+
+            // __memory_print_debug("** A CURR:\n");
+            // block_print(curr);
+            // __memory_print_debug("** A CURR->Next:\n");
+            // if (curr->next)
+            //     block_print(curr->next);
+
+            curr->size += curr->next->size;
+            curr->next = curr->next->next;
+            if (curr->next)
+                curr->next->prev = curr;
+
+            if (curr->prev && curr->prev->next != curr)
+                __memory_print_debug("\n!!!!!!!!!\n");
+
+            // __memory_print_debug("** B CURR:\n");
+            // block_print(curr);
+            // __memory_print_debug("** B CURR->Next:\n");
+            // if (curr->next)
+            //     block_print(curr->next);
+
+
+            continue;
+            // break;
+        }
+        curr = curr->next;
+    }
+    // __memory_print_debug("-- DONE IN heap_squeeze\n");
+
+}
+
+
+/* End Mem Helpers ------------------------------------------------------DF */
+/* Begin Linked List Helpers --------------------------------------------DF */
+
+
+/* -- block_findfree -- */
+// Searches for a mem block >= "size" bytes in the given heap's "free" list.
+// Returns: On success, a ptr to the block found, else NULL;
+static void *block_findfree(size_t size) {
+    // __memory_print_debug("** IN findfree\n");
+
+    BlockHead *curr = g_heap->first_free;
+
+    // Find and return the first free mem block of at least the given size
+    while (curr) {
+        if (curr->size >= size) {
+        // __memory_print_debug("-- DONE IN findfree (no expand)\n");
+            return curr;
+        }
+        else {
+            curr = curr->next;
+        }
+    }
+
+    // __memory_print_debug("-- DONE IN findfree (w/expand)\n");
+    
+    // Else, if no free block found, expand the heap to get one
+    return heap_expand(size);
+}
+
+/* -- block_add_tofree -- */
+// Adds the given block into the heap's "free" list.
+// Assumes: Block is valid and does not already exist in the "free" list.
+static void block_add_tofree(BlockHead *block) {
+    // __memory_print_debug("** IN add_tofree\n");
+    // block_print(block);
+    // If free list is empty, set us as first and return
+    if (!g_heap->first_free) {
+        g_heap->first_free = block;
+        // __memory_print_debug("-- DONE IN add_tofree 0\n");
+        return;
+    }
+
+    // Else, find list insertion point (recall list is sorted ASC by address)
+    BlockHead *curr = g_heap->first_free;
+    while (curr)
+        if (curr > block)
+            break;
+        else
+            curr = curr->next;
+       
+    // If no smaller addr found, assume head is smaller and insert just after it
+    if (!curr) { 
+        // __memory_print_debug("** add_tofree 1:\n");
+
+            if (!(block == g_heap->first_free)) {
+                block->prev = g_heap->first_free;
+                g_heap->first_free->next = block;
+            }
+        // __memory_print_debug("** add_tofree 1b:\n");
+           
+    // block_print(block);
+    }
+
+    // Else if inserting ourselves before all other blocks
+    else if (curr == g_heap->first_free) {
+        // __memory_print_debug("** add_tofree 2:\n");
+
+        block->next = curr;
+        curr->prev = block;
+        g_heap->first_free = block;
+        // __memory_print_debug("** add_tofree 2b:\n");
+
+    }
+
+    // Else, insert ourselves immediately before the curr block
+    else {
+        // __memory_print_debug("** add_tofree 3:\n");
+
+        if (curr->prev)
+            curr->prev->next = block;
+        // __memory_print_debug("** add_tofree 3b:\n");
+        block->prev = curr->prev;
+        // __memory_print_debug("** add_tofree 3c:\n");
+        block->next = curr;
+        // __memory_print_debug("** add_tofree 3d:\n");
+        curr->prev = block;
+        // __memory_print_debug("** add_tofree 3e:\n");
+
+    }
+    // __memory_print_debug("-- DONE IN add_tofree\n");
+    
+    heap_squeeze();  // Combine any contiguous free blocks
+    
+    // __memory_print_debug("-- DONE2 add_tofree\n");
+}
+
+/* -- block_rm_fromfree */
+// Removes the given block from the heap's "free" list.
+static void block_rm_fromfree(BlockHead *block) {
+    // __memory_print_debug("** IN rm_fromfree\n");
+
+    BlockHead *next = block->next;
+    BlockHead *prev = block->prev;
+    // __memory_print_debug("** 1\n");
+
+    // If not at EOL, next node's "prev" becomes the node before us
+    if (next)
+        next->prev = prev;
+    // __memory_print_debug("** 2\n");
+
+    // If we're the head of the list, the next node becomes the new head
+    if (block == g_heap->first_free) {
+        // __memory_print_debug("** 3\n");
+        if (next)
+            next->prev = NULL;
+        g_heap->first_free = next;
+        // __memory_print_debug("** 3b\n");
+    } else if (prev && prev->next) {
+    // Else, the prev node gets linked to the node ahead of us
+        // __memory_print_debug("** 4\n");
+        prev->next = next;
+        // __memory_print_debug("** 4b\n");
+
+    }
+
+    // Clear linked list info - it's no longer relevent
+    block->prev = NULL;
+    block->next = NULL;
+    // __memory_print_debug("-- DONE IN rm_fromfree\n");
+
+}
+
+
+/* End Linked List Helpers ----------------------------------------------DF */
+/* Begin malloc, calloc, realloc, free ----------------------------------DF */
+
+
+/* -- do_malloc -- */
+static size_t g_allocsz = 0;
+// Allocates "size" bytes of memory to the requester.
+// RETURNS: A ptr to the allocated memory location on success, else NULL.
+static void *do_malloc(size_t size) {
+    // __memory_print_debug("\n++ IN do_malloc\n");
+
+    if (!size)
+        return NULL;
+
+    // If heap not yet initialized, do it now
+    if (!g_heap) 
+        heap_init();
+
+    // Make room for block header
+    size += BLOCK_HEAD_SZ;
+
+    // Find a free block >= needed size (expands heap as needed)
+    BlockHead *free_block = block_findfree(size);
+
+    if (!free_block)
+        return NULL;
+
+    // Break up this block if it's larger than needed
+    if (size < free_block->size)
+        free_block = block_chunk(free_block, size);
+    
+    g_allocsz += free_block->size;  // debug
+    // __memory_print_debug("** IN do_malloc: allocated %u\n", free_block->size);
+
+    // Remove block from the "free" list and return ptr to its data field
+    block_rm_fromfree(free_block);
+    // __memory_print_debug("-- DONE IN do_malloc\n");
+
+    return free_block->data_addr;
+}
+
+/* -- do_calloc -- */
+// Allocates an array of "nmemb" elements of "size" bytes, w/each set to 0
+// RETURNS: A ptr to the mem addr on success, else NULL.
+static void *do_calloc(size_t nmemb, size_t size) {
+    __memory_print_debug("\n\n++ IN do_calloc\n");
+
+    size_t total_sz = sizet_multiply(nmemb, size);
+    
+    g_allocsz += total_sz;  // debug
+    
+
+    if (total_sz) {
+         __memory_print_debug("-- DONE IN do_calloc\n");
+        return mem_set(do_malloc(total_sz), 0, total_sz);
+    }
+    
+    __memory_print_debug("!! FAIL IN do_calloc: \n");
+    return NULL;
+}
+
+/* -- do_free -- */
+// Frees the memory space pointed to by ptr iff ptr != NULL
+static size_t g_freesz = 0;
+static void do_free(void *ptr) {
+    if (!ptr) 
+        return;
+    
+    // __memory_print_debug("\n++ IN do_free\n");
+
+    // debug
+    // Determine total size of all free memory blocks, for use below
+    size_t free_sz_pre = 0;
+    BlockHead *curr_pre = g_heap->first_free;
+    while(curr_pre) {
+        free_sz_pre += curr_pre->size;
+        curr_pre = curr_pre->next ;
+    }
+    // __memory_print_debug("** IN do_free: PRE Result = %u free (heapsz-header=%u)\n", free_sz_pre, (g_heap->size - HEAP_HEAD_SZ));
+
+    g_freesz += block_getheader(ptr)->size;  // debug
+    g_allocsz -= block_getheader(ptr)->size;  // debug
+    __memory_print_debug("** IN do_free: Freeing %u (New CURR Free = %u)\n", block_getheader(ptr)->size, g_freesz);
+    
+    // Get ptr to header and add to "free" list
+    block_add_tofree(block_getheader(ptr));
+
+    // Determine total size of all free memory blocks, for use below
+    size_t free_sz = 0;
+    BlockHead *curr = g_heap->first_free;
+    while(curr) {
+        free_sz += curr->size;
+        curr = curr->next ;
+    }
+
+    // __memory_print_debug("** IN do_free Result: %u free (heapsz-header=%u)\n", free_sz, (g_heap->size - HEAP_HEAD_SZ));
+    __memory_print_debug("** IN do_free G_TOTALS: %u freed. %u still allocated (incl headers)\n", g_freesz, g_allocsz);
+    // __memory_print_debug("----\n");
+
+    // If total sz free == heap size, free the heap - it reinits as needed
+    if (free_sz == g_heap->size - HEAP_HEAD_SZ) {
+        g_allocsz = 0;
+        g_freesz = 0;
+        heap_free();
+
+    }
+    // __memory_print_debug("\n-- DONE IN do_free\n");
+
+}
+
+/* -- do_realloc -- */
+// Changes the size of the allocated memory at "ptr" to the given size.
+// Returns: Ptr to the mapped mem address on success, else NULL.
+static void *do_realloc(void *ptr, size_t size) {
+    // __memory_print_debug("\n++ IN do_realloc\n");
+    // If size == 0, free mem at the given ptr
+    if (!size) {
+        do_free(ptr);
+        return NULL;
+    }
+    
+    // Else if ptr is NULL, do an malloc(size)
+    if (!ptr) {
+        // __memory_print_debug("\n-- DONE IN do_realloc\n");
+        return do_malloc(size);
+    }
+
+    // Else, reallocate the mem location
+    BlockHead *new_block = do_malloc(size);
+    BlockHead *old_block = block_getheader(ptr);
+
+    g_allocsz -= old_block->size;  // debug
+    g_allocsz += new_block->size;  // debug
+
+    size_t cpy_len = size;
+    if (size > old_block->size)
+        size = old_block->size;
+
+    mem_cpy(new_block, ptr, cpy_len);
+    do_free(ptr);
+
+    // __memory_print_debug("\n-- DONE IN do_realloc\n");
+    return new_block;
+}
+
+/* End malloc, calloc, realloc, free ------------------------------------DF */
+/* End of your helper functions */
+
+/* Start of the actual malloc/calloc/realloc/free functions */
+
+void __free_impl(void *ptr) {
+    do_free(ptr);
+}
+
+void *__malloc_impl(size_t size) {
+    return do_malloc(size);
+}
+
+void *__calloc_impl(size_t nmemb, size_t size) {
+    return do_calloc(nmemb, size);
+}
+
+void *__realloc_impl(void *ptr, size_t size) {
+  return do_realloc(ptr, size);
+}
+
 /* End of the actual malloc/calloc/realloc/free functions */